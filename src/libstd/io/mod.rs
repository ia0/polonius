// Copyright 2013-2014 The Rust Project Developers. See the COPYRIGHT
// file at the top-level directory of this distribution and at
// http://rust-lang.org/COPYRIGHT.
//
// Licensed under the Apache License, Version 2.0 <LICENSE-APACHE or
// http://www.apache.org/licenses/LICENSE-2.0> or the MIT license
// <LICENSE-MIT or http://opensource.org/licenses/MIT>, at your
// option. This file may not be copied, modified, or distributed
// except according to those terms.
//
// ignore-lexer-test FIXME #15883

// FIXME: cover these topics:
//        path, reader, writer, stream, raii (close not needed),
//        stdio, print!, println!, file access, process spawning,
//        error handling


//! I/O, including files, networking, timers, and processes
//!
//! `std::io` provides Rust's basic I/O types,
//! for reading and writing to files, TCP, UDP,
//! and other types of sockets and pipes,
//! manipulating the file system, spawning processes.
//!
//! # Examples
//!
//! Some examples of obvious things you might want to do
//!
//! * Read lines from stdin
//!
//!     ```rust
//!     use std::io;
//!
//!     for line in io::stdin().lock().lines() {
//!         print!("{}", line.unwrap());
//!     }
//!     ```
//!
//! * Read a complete file
//!
//!     ```rust
//!     use std::io::File;
//!
//!     let contents = File::open(&Path::new("message.txt")).read_to_end();
//!     ```
//!
//! * Write a line to a file
//!
//!     ```rust
//!     # #![allow(unused_must_use)]
//!     use std::io::File;
//!
//!     let mut file = File::create(&Path::new("message.txt"));
//!     file.write(b"hello, file!\n");
//!     # drop(file);
//!     # ::std::io::fs::unlink(&Path::new("message.txt"));
//!     ```
//!
//! * Iterate over the lines of a file
//!
//!     ```rust,no_run
//!     use std::io::BufferedReader;
//!     use std::io::File;
//!
//!     let path = Path::new("message.txt");
//!     let mut file = BufferedReader::new(File::open(&path));
//!     for line in file.lines() {
//!         print!("{}", line.unwrap());
//!     }
//!     ```
//!
//! * Pull the lines of a file into a vector of strings
//!
//!     ```rust,no_run
//!     use std::io::BufferedReader;
//!     use std::io::File;
//!
//!     let path = Path::new("message.txt");
//!     let mut file = BufferedReader::new(File::open(&path));
//!     let lines: Vec<String> = file.lines().map(|x| x.unwrap()).collect();
//!     ```
//!
//! * Make a simple TCP client connection and request
//!
//!     ```rust
//!     # #![allow(unused_must_use)]
//!     use std::io::TcpStream;
//!
//!     # // connection doesn't fail if a server is running on 8080
//!     # // locally, we still want to be type checking this code, so lets
//!     # // just stop it running (#11576)
//!     # if false {
//!     let mut socket = TcpStream::connect("127.0.0.1:8080").unwrap();
//!     socket.write(b"GET / HTTP/1.0\n\n");
//!     let response = socket.read_to_end();
//!     # }
//!     ```
//!
//! * Make a simple TCP server
//!
//!     ```rust
//!     # fn main() { }
//!     # fn foo() {
//!     # #![allow(dead_code)]
//!     use std::io::{TcpListener, TcpStream};
//!     use std::io::{Acceptor, Listener};
//!     use std::thread::Thread;
//!
//!     let listener = TcpListener::bind("127.0.0.1:80");
//!
//!     // bind the listener to the specified address
//!     let mut acceptor = listener.listen();
//!
//!     fn handle_client(mut stream: TcpStream) {
//!         // ...
//!     # &mut stream; // silence unused mutability/variable warning
//!     }
//!     // accept connections and process them, spawning a new tasks for each one
//!     for stream in acceptor.incoming() {
//!         match stream {
//!             Err(e) => { /* connection failed */ }
//!             Ok(stream) => Thread::spawn(move|| {
//!                 // connection succeeded
//!                 handle_client(stream)
//!             }).detach()
//!         }
//!     }
//!
//!     // close the socket server
//!     drop(acceptor);
//!     # }
//!     ```
//!
//!
//! # Error Handling
//!
//! I/O is an area where nearly every operation can result in unexpected
//! errors. Errors should be painfully visible when they happen, and handling them
//! should be easy to work with. It should be convenient to handle specific I/O
//! errors, and it should also be convenient to not deal with I/O errors.
//!
//! Rust's I/O employs a combination of techniques to reduce boilerplate
//! while still providing feedback about errors. The basic strategy:
//!
//! * All I/O operations return `IoResult<T>` which is equivalent to
//!   `Result<T, IoError>`. The `Result` type is defined in the `std::result`
//!   module.
//! * If the `Result` type goes unused, then the compiler will by default emit a
//!   warning about the unused result. This is because `Result` has the
//!   `#[must_use]` attribute.
//! * Common traits are implemented for `IoResult`, e.g.
//!   `impl<R: Reader> Reader for IoResult<R>`, so that error values do not have
//!   to be 'unwrapped' before use.
//!
//! These features combine in the API to allow for expressions like
//! `File::create(&Path::new("diary.txt")).write(b"Met a girl.\n")`
//! without having to worry about whether "diary.txt" exists or whether
//! the write succeeds. As written, if either `new` or `write_line`
//! encounters an error then the result of the entire expression will
//! be an error.
//!
//! If you wanted to handle the error though you might write:
//!
//! ```rust
//! # #![allow(unused_must_use)]
//! use std::io::File;
//!
//! match File::create(&Path::new("diary.txt")).write(b"Met a girl.\n") {
//!     Ok(()) => (), // succeeded
//!     Err(e) => println!("failed to write to my diary: {}", e),
//! }
//!
//! # ::std::io::fs::unlink(&Path::new("diary.txt"));
//! ```
//!
//! So what actually happens if `create` encounters an error?
//! It's important to know that what `new` returns is not a `File`
//! but an `IoResult<File>`.  If the file does not open, then `new` will simply
//! return `Err(..)`. Because there is an implementation of `Writer` (the trait
//! required ultimately required for types to implement `write_line`) there is no
//! need to inspect or unwrap the `IoResult<File>` and we simply call `write_line`
//! on it. If `new` returned an `Err(..)` then the followup call to `write_line`
//! will also return an error.
//!
//! ## `try!`
//!
//! Explicit pattern matching on `IoResult`s can get quite verbose, especially
//! when performing many I/O operations. Some examples (like those above) are
//! alleviated with extra methods implemented on `IoResult`, but others have more
//! complex interdependencies among each I/O operation.
//!
//! The `try!` macro from `std::macros` is provided as a method of early-return
//! inside `Result`-returning functions. It expands to an early-return on `Err`
//! and otherwise unwraps the contained `Ok` value.
//!
//! If you wanted to read several `u32`s from a file and return their product:
//!
//! ```rust
//! use std::io::{File, IoResult};
//!
//! fn file_product(p: &Path) -> IoResult<u32> {
//!     let mut f = File::open(p);
//!     let x1 = try!(f.read_le_u32());
//!     let x2 = try!(f.read_le_u32());
//!
//!     Ok(x1 * x2)
//! }
//!
//! match file_product(&Path::new("numbers.bin")) {
//!     Ok(x) => println!("{}", x),
//!     Err(e) => println!("Failed to read numbers!")
//! }
//! ```
//!
//! With `try!` in `file_product`, each `read_le_u32` need not be directly
//! concerned with error handling; instead its caller is responsible for
//! responding to errors that may occur while attempting to read the numbers.

#![experimental]
#![deny(unused_must_use)]

pub use self::SeekStyle::*;
pub use self::FileMode::*;
pub use self::FileAccess::*;
pub use self::IoErrorKind::*;

use char::Char;
use clone::Clone;
use default::Default;
use error::{FromError, Error};
use fmt;
use int;
use iter::{Iterator, IteratorExt};
use kinds::Sized;
use mem::transmute;
use ops::FnOnce;
use option::Option;
use option::Option::{Some, None};
use os;
use boxed::Box;
use result::Result;
use result::Result::{Ok, Err};
use sys;
use slice::SliceExt;
use str::StrExt;
use str;
use string::String;
use uint;
use unicode;
use unicode::char::UnicodeChar;
use vec::Vec;

// Reexports
pub use self::stdio::stdin;
pub use self::stdio::stdout;
pub use self::stdio::stderr;
pub use self::stdio::print;
pub use self::stdio::println;

pub use self::fs::File;
pub use self::timer::Timer;
pub use self::net::ip::IpAddr;
pub use self::net::tcp::TcpListener;
pub use self::net::tcp::TcpStream;
pub use self::net::udp::UdpStream;
pub use self::pipe::PipeStream;
pub use self::process::{Process, Command};
pub use self::tempfile::TempDir;

pub use self::mem::{MemReader, BufReader, MemWriter, BufWriter};
pub use self::buffered::{BufferedReader, BufferedWriter, BufferedStream,
                         LineBufferedWriter};
pub use self::comm_adapters::{ChanReader, ChanWriter};

mod buffered;
mod comm_adapters;
mod mem;
mod result;
mod tempfile;
pub mod extensions;
pub mod fs;
pub mod net;
pub mod pipe;
pub mod process;
pub mod stdio;
pub mod test;
pub mod timer;
pub mod util;

/// The default buffer size for various I/O operations
// libuv recommends 64k buffers to maximize throughput
// https://groups.google.com/forum/#!topic/libuv/oQO1HJAIDdA
const DEFAULT_BUF_SIZE: uint = 1024 * 64;

/// A convenient typedef of the return value of any I/O action.
pub type IoResult<T> = Result<T, IoError>;

/// The type passed to I/O condition handlers to indicate error
///
/// # FIXME
///
/// Is something like this sufficient? It's kind of archaic
#[deriving(PartialEq, Eq, Clone)]
pub struct IoError {
    /// An enumeration which can be matched against for determining the flavor
    /// of error.
    pub kind: IoErrorKind,
    /// A human-readable description about the error
    pub desc: &'static str,
    /// Detailed information about this error, not always available
    pub detail: Option<String>
}

impl IoError {
    /// Convert an `errno` value into an `IoError`.
    ///
    /// If `detail` is `true`, the `detail` field of the `IoError`
    /// struct is filled with an allocated string describing the error
    /// in more detail, retrieved from the operating system.
    pub fn from_errno(errno: uint, detail: bool) -> IoError {
        let mut err = sys::decode_error(errno as i32);
        if detail && err.kind == OtherIoError {
            err.detail = Some(os::error_string(errno).chars()
                                 .map(|c| c.to_lowercase()).collect())
        }
        err
    }

    /// Retrieve the last error to occur as a (detailed) IoError.
    ///
    /// This uses the OS `errno`, and so there should not be any task
    /// descheduling or migration (other than that performed by the
    /// operating system) between the call(s) for which errors are
    /// being checked and the call of this function.
    pub fn last_error() -> IoError {
        IoError::from_errno(os::errno() as uint, true)
    }
}

impl fmt::Show for IoError {
    fn fmt(&self, fmt: &mut fmt::Formatter) -> fmt::Result {
        match *self {
            IoError { kind: OtherIoError, desc: "unknown error", detail: Some(ref detail) } =>
                write!(fmt, "{}", detail),
            IoError { detail: None, desc, .. } =>
                write!(fmt, "{}", desc),
            IoError { detail: Some(ref detail), desc, .. } =>
                write!(fmt, "{} ({})", desc, detail)
        }
    }
}

impl Error for IoError {
    fn description(&self) -> &str {
        self.desc
    }

    fn detail(&self) -> Option<String> {
        self.detail.clone()
    }
}

impl FromError<IoError> for Box<Error> {
    fn from_error(err: IoError) -> Box<Error> {
        box err
    }
}

/// A list specifying general categories of I/O error.
#[deriving(Copy, PartialEq, Eq, Clone, Show)]
pub enum IoErrorKind {
    /// Any I/O error not part of this list.
    OtherIoError,
    /// The operation could not complete because end of file was reached.
    EndOfFile,
    /// The file was not found.
    FileNotFound,
    /// The file permissions disallowed access to this file.
    PermissionDenied,
    /// A network connection failed for some reason not specified in this list.
    ConnectionFailed,
    /// The network operation failed because the network connection was closed.
    Closed,
    /// The connection was refused by the remote server.
    ConnectionRefused,
    /// The connection was reset by the remote server.
    ConnectionReset,
    /// The connection was aborted (terminated) by the remote server.
    ConnectionAborted,
    /// The network operation failed because it was not connected yet.
    NotConnected,
    /// The operation failed because a pipe was closed.
    BrokenPipe,
    /// A file already existed with that name.
    PathAlreadyExists,
    /// No file exists at that location.
    PathDoesntExist,
    /// The path did not specify the type of file that this operation required. For example,
    /// attempting to copy a directory with the `fs::copy()` operation will fail with this error.
    MismatchedFileTypeForOperation,
    /// The operation temporarily failed (for example, because a signal was received), and retrying
    /// may succeed.
    ResourceUnavailable,
    /// No I/O functionality is available for this task.
    IoUnavailable,
    /// A parameter was incorrect in a way that caused an I/O error not part of this list.
    InvalidInput,
    /// The I/O operation's timeout expired, causing it to be canceled.
    TimedOut,
    /// This write operation failed to write all of its data.
    ///
    /// Normally the write() method on a Writer guarantees that all of its data
    /// has been written, but some operations may be terminated after only
    /// partially writing some data. An example of this is a timed out write
    /// which successfully wrote a known number of bytes, but bailed out after
    /// doing so.
    ///
    /// The payload contained as part of this variant is the number of bytes
    /// which are known to have been successfully written.
    ShortWrite(uint),
    /// The Reader returned 0 bytes from `read()` too many times.
    NoProgress,
}

/// A trait that lets you add a `detail` to an IoError easily
trait UpdateIoError<T> {
    /// Returns an IoError with updated description and detail
    fn update_err<D>(self, desc: &'static str, detail: D) -> Self where
        D: FnOnce(&IoError) -> String;

    /// Returns an IoError with updated detail
    fn update_detail<D>(self, detail: D) -> Self where
        D: FnOnce(&IoError) -> String;

    /// Returns an IoError with update description
    fn update_desc(self, desc: &'static str) -> Self;
}

impl<T> UpdateIoError<T> for IoResult<T> {
    fn update_err<D>(self, desc: &'static str, detail: D) -> IoResult<T> where
        D: FnOnce(&IoError) -> String,
    {
        self.map_err(move |mut e| {
            let detail = detail(&e);
            e.desc = desc;
            e.detail = Some(detail);
            e
        })
    }

    fn update_detail<D>(self, detail: D) -> IoResult<T> where
        D: FnOnce(&IoError) -> String,
    {
        self.map_err(move |mut e| { e.detail = Some(detail(&e)); e })
    }

    fn update_desc(self, desc: &'static str) -> IoResult<T> {
        self.map_err(|mut e| { e.desc = desc; e })
    }
}

static NO_PROGRESS_LIMIT: uint = 1000;

/// A trait for objects which are byte-oriented streams. Readers are defined by
/// one method, `read`. This function will block until data is available,
/// filling in the provided buffer with any data read.
///
/// Readers are intended to be composable with one another. Many objects
/// throughout the I/O and related libraries take and provide types which
/// implement the `Reader` trait.
pub trait Reader {

    // Only method which need to get implemented for this trait

    /// Read bytes, up to the length of `buf` and place them in `buf`.
    /// Returns the number of bytes read. The number of bytes read may
    /// be less than the number requested, even 0. Returns `Err` on EOF.
    ///
    /// # Error
    ///
    /// If an error occurs during this I/O operation, then it is returned as
    /// `Err(IoError)`. Note that end-of-file is considered an error, and can be
    /// inspected for in the error's `kind` field. Also note that reading 0
    /// bytes is not considered an error in all circumstances
    ///
    /// # Implementation Note
    ///
    /// When implementing this method on a new Reader, you are strongly encouraged
    /// not to return 0 if you can avoid it.
    fn read(&mut self, buf: &mut [u8]) -> IoResult<uint>;

    // Convenient helper methods based on the above methods

    /// Reads at least `min` bytes and places them in `buf`.
    /// Returns the number of bytes read.
    ///
    /// This will continue to call `read` until at least `min` bytes have been
    /// read. If `read` returns 0 too many times, `NoProgress` will be
    /// returned.
    ///
    /// # Error
    ///
    /// If an error occurs at any point, that error is returned, and no further
    /// bytes are read.
    fn read_at_least(&mut self, min: uint, buf: &mut [u8]) -> IoResult<uint> {
        if min > buf.len() {
            return Err(IoError {
                detail: Some(String::from_str("the buffer is too short")),
                ..standard_error(InvalidInput)
            });
        }
        let mut read = 0;
        while read < min {
            let mut zeroes = 0;
            loop {
                match self.read(buf.slice_from_mut(read)) {
                    Ok(0) => {
                        zeroes += 1;
                        if zeroes >= NO_PROGRESS_LIMIT {
                            return Err(standard_error(NoProgress));
                        }
                    }
                    Ok(n) => {
                        read += n;
                        break;
                    }
                    err@Err(_) => return err
                }
            }
        }
        Ok(read)
    }

    /// Reads a single byte. Returns `Err` on EOF.
    fn read_byte(&mut self) -> IoResult<u8> {
        let mut buf = [0];
        try!(self.read_at_least(1, &mut buf));
        Ok(buf[0])
    }

    /// Reads up to `len` bytes and appends them to a vector.
    /// Returns the number of bytes read. The number of bytes read may be
    /// less than the number requested, even 0. Returns Err on EOF.
    ///
    /// # Error
    ///
    /// If an error occurs during this I/O operation, then it is returned
    /// as `Err(IoError)`. See `read()` for more details.
    fn push(&mut self, len: uint, buf: &mut Vec<u8>) -> IoResult<uint> {
        let start_len = buf.len();
        buf.reserve(len);

        let n = {
            let s = unsafe { slice_vec_capacity(buf, start_len, start_len + len) };
            try!(self.read(s))
        };
        unsafe { buf.set_len(start_len + n) };
        Ok(n)
    }

    /// Reads at least `min` bytes, but no more than `len`, and appends them to
    /// a vector.
    /// Returns the number of bytes read.
    ///
    /// This will continue to call `read` until at least `min` bytes have been
    /// read. If `read` returns 0 too many times, `NoProgress` will be
    /// returned.
    ///
    /// # Error
    ///
    /// If an error occurs at any point, that error is returned, and no further
    /// bytes are read.
    fn push_at_least(&mut self, min: uint, len: uint, buf: &mut Vec<u8>) -> IoResult<uint> {
        if min > len {
            return Err(IoError {
                detail: Some(String::from_str("the buffer is too short")),
                ..standard_error(InvalidInput)
            });
        }

        let start_len = buf.len();
        buf.reserve(len);

        // we can't just use self.read_at_least(min, slice) because we need to push
        // successful reads onto the vector before any returned errors.

        let mut read = 0;
        while read < min {
            read += {
                let s = unsafe { slice_vec_capacity(buf, start_len + read, start_len + len) };
                try!(self.read_at_least(1, s))
            };
            unsafe { buf.set_len(start_len + read) };
        }
        Ok(read)
    }

    /// Reads exactly `len` bytes and gives you back a new vector of length
    /// `len`
    ///
    /// # Error
    ///
    /// Fails with the same conditions as `read`. Additionally returns error
    /// on EOF. Note that if an error is returned, then some number of bytes may
    /// have already been consumed from the underlying reader, and they are lost
    /// (not returned as part of the error). If this is unacceptable, then it is
    /// recommended to use the `push_at_least` or `read` methods.
    fn read_exact(&mut self, len: uint) -> IoResult<Vec<u8>> {
        let mut buf = Vec::with_capacity(len);
        match self.push_at_least(len, len, &mut buf) {
            Ok(_) => Ok(buf),
            Err(e) => Err(e),
        }
    }

    /// Reads all remaining bytes from the stream.
    ///
    /// # Error
    ///
    /// Returns any non-EOF error immediately. Previously read bytes are
    /// discarded when an error is returned.
    ///
    /// When EOF is encountered, all bytes read up to that point are returned.
    fn read_to_end(&mut self) -> IoResult<Vec<u8>> {
        let mut buf = Vec::with_capacity(DEFAULT_BUF_SIZE);
        loop {
            match self.push_at_least(1, DEFAULT_BUF_SIZE, &mut buf) {
                Ok(_) => {}
                Err(ref e) if e.kind == EndOfFile => break,
                Err(e) => return Err(e)
            }
        }
        return Ok(buf);
    }

    /// Reads all of the remaining bytes of this stream, interpreting them as a
    /// UTF-8 encoded stream. The corresponding string is returned.
    ///
    /// # Error
    ///
    /// This function returns all of the same errors as `read_to_end` with an
    /// additional error if the reader's contents are not a valid sequence of
    /// UTF-8 bytes.
    fn read_to_string(&mut self) -> IoResult<String> {
        self.read_to_end().and_then(|s| {
            match String::from_utf8(s) {
                Ok(s)  => Ok(s),
                Err(_) => Err(standard_error(InvalidInput)),
            }
        })
    }

    // Byte conversion helpers

    /// Reads `n` little-endian unsigned integer bytes.
    ///
    /// `n` must be between 1 and 8, inclusive.
    fn read_le_uint_n(&mut self, nbytes: uint) -> IoResult<u64> {
        assert!(nbytes > 0 && nbytes <= 8);

        let mut val = 0u64;
        let mut pos = 0;
        let mut i = nbytes;
        while i > 0 {
            val += (try!(self.read_u8()) as u64) << pos;
            pos += 8;
            i -= 1;
        }
        Ok(val)
    }

    /// Reads `n` little-endian signed integer bytes.
    ///
    /// `n` must be between 1 and 8, inclusive.
    fn read_le_int_n(&mut self, nbytes: uint) -> IoResult<i64> {
        self.read_le_uint_n(nbytes).map(|i| extend_sign(i, nbytes))
    }

    /// Reads `n` big-endian unsigned integer bytes.
    ///
    /// `n` must be between 1 and 8, inclusive.
    fn read_be_uint_n(&mut self, nbytes: uint) -> IoResult<u64> {
        assert!(nbytes > 0 && nbytes <= 8);

        let mut val = 0u64;
        let mut i = nbytes;
        while i > 0 {
            i -= 1;
            val += (try!(self.read_u8()) as u64) << i * 8;
        }
        Ok(val)
    }

    /// Reads `n` big-endian signed integer bytes.
    ///
    /// `n` must be between 1 and 8, inclusive.
    fn read_be_int_n(&mut self, nbytes: uint) -> IoResult<i64> {
        self.read_be_uint_n(nbytes).map(|i| extend_sign(i, nbytes))
    }

    /// Reads a little-endian unsigned integer.
    ///
    /// The number of bytes returned is system-dependent.
    fn read_le_uint(&mut self) -> IoResult<uint> {
        self.read_le_uint_n(uint::BYTES).map(|i| i as uint)
    }

    /// Reads a little-endian integer.
    ///
    /// The number of bytes returned is system-dependent.
    fn read_le_int(&mut self) -> IoResult<int> {
        self.read_le_int_n(int::BYTES).map(|i| i as int)
    }

    /// Reads a big-endian unsigned integer.
    ///
    /// The number of bytes returned is system-dependent.
    fn read_be_uint(&mut self) -> IoResult<uint> {
        self.read_be_uint_n(uint::BYTES).map(|i| i as uint)
    }

    /// Reads a big-endian integer.
    ///
    /// The number of bytes returned is system-dependent.
    fn read_be_int(&mut self) -> IoResult<int> {
        self.read_be_int_n(int::BYTES).map(|i| i as int)
    }

    /// Reads a big-endian `u64`.
    ///
    /// `u64`s are 8 bytes long.
    fn read_be_u64(&mut self) -> IoResult<u64> {
        self.read_be_uint_n(8)
    }

    /// Reads a big-endian `u32`.
    ///
    /// `u32`s are 4 bytes long.
    fn read_be_u32(&mut self) -> IoResult<u32> {
        self.read_be_uint_n(4).map(|i| i as u32)
    }

    /// Reads a big-endian `u16`.
    ///
    /// `u16`s are 2 bytes long.
    fn read_be_u16(&mut self) -> IoResult<u16> {
        self.read_be_uint_n(2).map(|i| i as u16)
    }

    /// Reads a big-endian `i64`.
    ///
    /// `i64`s are 8 bytes long.
    fn read_be_i64(&mut self) -> IoResult<i64> {
        self.read_be_int_n(8)
    }

    /// Reads a big-endian `i32`.
    ///
    /// `i32`s are 4 bytes long.
    fn read_be_i32(&mut self) -> IoResult<i32> {
        self.read_be_int_n(4).map(|i| i as i32)
    }

    /// Reads a big-endian `i16`.
    ///
    /// `i16`s are 2 bytes long.
    fn read_be_i16(&mut self) -> IoResult<i16> {
        self.read_be_int_n(2).map(|i| i as i16)
    }

    /// Reads a big-endian `f64`.
    ///
    /// `f64`s are 8 byte, IEEE754 double-precision floating point numbers.
    fn read_be_f64(&mut self) -> IoResult<f64> {
        self.read_be_u64().map(|i| unsafe {
            transmute::<u64, f64>(i)
        })
    }

    /// Reads a big-endian `f32`.
    ///
    /// `f32`s are 4 byte, IEEE754 single-precision floating point numbers.
    fn read_be_f32(&mut self) -> IoResult<f32> {
        self.read_be_u32().map(|i| unsafe {
            transmute::<u32, f32>(i)
        })
    }

    /// Reads a little-endian `u64`.
    ///
    /// `u64`s are 8 bytes long.
    fn read_le_u64(&mut self) -> IoResult<u64> {
        self.read_le_uint_n(8)
    }

    /// Reads a little-endian `u32`.
    ///
    /// `u32`s are 4 bytes long.
    fn read_le_u32(&mut self) -> IoResult<u32> {
        self.read_le_uint_n(4).map(|i| i as u32)
    }

    /// Reads a little-endian `u16`.
    ///
    /// `u16`s are 2 bytes long.
    fn read_le_u16(&mut self) -> IoResult<u16> {
        self.read_le_uint_n(2).map(|i| i as u16)
    }

    /// Reads a little-endian `i64`.
    ///
    /// `i64`s are 8 bytes long.
    fn read_le_i64(&mut self) -> IoResult<i64> {
        self.read_le_int_n(8)
    }

    /// Reads a little-endian `i32`.
    ///
    /// `i32`s are 4 bytes long.
    fn read_le_i32(&mut self) -> IoResult<i32> {
        self.read_le_int_n(4).map(|i| i as i32)
    }

    /// Reads a little-endian `i16`.
    ///
    /// `i16`s are 2 bytes long.
    fn read_le_i16(&mut self) -> IoResult<i16> {
        self.read_le_int_n(2).map(|i| i as i16)
    }

    /// Reads a little-endian `f64`.
    ///
    /// `f64`s are 8 byte, IEEE754 double-precision floating point numbers.
    fn read_le_f64(&mut self) -> IoResult<f64> {
        self.read_le_u64().map(|i| unsafe {
            transmute::<u64, f64>(i)
        })
    }

    /// Reads a little-endian `f32`.
    ///
    /// `f32`s are 4 byte, IEEE754 single-precision floating point numbers.
    fn read_le_f32(&mut self) -> IoResult<f32> {
        self.read_le_u32().map(|i| unsafe {
            transmute::<u32, f32>(i)
        })
    }

    /// Read a u8.
    ///
    /// `u8`s are 1 byte.
    fn read_u8(&mut self) -> IoResult<u8> {
        self.read_byte()
    }

    /// Read an i8.
    ///
    /// `i8`s are 1 byte.
    fn read_i8(&mut self) -> IoResult<i8> {
        self.read_byte().map(|i| i as i8)
    }
}

/// A reader which can be converted to a RefReader.
#[deprecated = "use ByRefReader instead"]
pub trait AsRefReader {
    /// Creates a wrapper around a mutable reference to the reader.
    ///
    /// This is useful to allow applying adaptors while still
    /// retaining ownership of the original value.
    fn by_ref<'a>(&'a mut self) -> RefReader<'a, Self>;
}

#[allow(deprecated)]
impl<T: Reader> AsRefReader for T {
    fn by_ref<'a>(&'a mut self) -> RefReader<'a, T> {
        RefReader { inner: self }
    }
}

/// A reader which can be converted to a RefReader.
pub trait ByRefReader {
    /// Creates a wrapper around a mutable reference to the reader.
    ///
    /// This is useful to allow applying adaptors while still
    /// retaining ownership of the original value.
    fn by_ref<'a>(&'a mut self) -> RefReader<'a, Self>;
}

impl<T: Reader> ByRefReader for T {
    fn by_ref<'a>(&'a mut self) -> RefReader<'a, T> {
        RefReader { inner: self }
    }
}

/// A reader which can be converted to bytes.
pub trait BytesReader {
    /// Create an iterator that reads a single byte on
    /// each iteration, until EOF.
    ///
    /// # Error
    ///
    /// Any error other than `EndOfFile` that is produced by the underlying Reader
    /// is returned by the iterator and should be handled by the caller.
    fn bytes<'r>(&'r mut self) -> extensions::Bytes<'r, Self>;
}

impl<T: Reader> BytesReader for T {
    fn bytes<'r>(&'r mut self) -> extensions::Bytes<'r, T> {
        extensions::Bytes::new(self)
    }
}

impl<'a> Reader for Box<Reader+'a> {
    fn read(&mut self, buf: &mut [u8]) -> IoResult<uint> {
        let reader: &mut Reader = &mut **self;
        reader.read(buf)
    }
}

impl<'a> Reader for &'a mut (Reader+'a) {
    fn read(&mut self, buf: &mut [u8]) -> IoResult<uint> { (*self).read(buf) }
}

/// Returns a slice of `v` between `start` and `end`.
///
/// Similar to `slice()` except this function only bounds the slice on the
/// capacity of `v`, not the length.
///
/// # Panics
///
/// Panics when `start` or `end` point outside the capacity of `v`, or when
/// `start` > `end`.
// Private function here because we aren't sure if we want to expose this as
// API yet. If so, it should be a method on Vec.
unsafe fn slice_vec_capacity<'a, T>(v: &'a mut Vec<T>, start: uint, end: uint) -> &'a mut [T] {
    use raw::Slice;
    use ptr::PtrExt;

    assert!(start <= end);
    assert!(end <= v.capacity());
    transmute(Slice {
        data: v.as_ptr().offset(start as int),
        len: end - start
    })
}

/// A `RefReader` is a struct implementing `Reader` which contains a reference
/// to another reader. This is often useful when composing streams.
///
/// # Example
///
/// ```
/// # fn main() {}
/// # fn process_input<R: Reader>(r: R) {}
/// # fn foo() {
/// use std::io;
/// use std::io::ByRefReader;
/// use std::io::util::LimitReader;
///
/// let mut stream = io::stdin();
///
/// // Only allow the function to process at most one kilobyte of input
/// {
///     let stream = LimitReader::new(stream.by_ref(), 1024);
///     process_input(stream);
/// }
///
/// // 'stream' is still available for use here
///
/// # }
/// ```
pub struct RefReader<'a, R:'a> {
    /// The underlying reader which this is referencing
    inner: &'a mut R
}

impl<'a, R: Reader> Reader for RefReader<'a, R> {
    fn read(&mut self, buf: &mut [u8]) -> IoResult<uint> { self.inner.read(buf) }
}

impl<'a, R: Buffer> Buffer for RefReader<'a, R> {
    fn fill_buf(&mut self) -> IoResult<&[u8]> { self.inner.fill_buf() }
    fn consume(&mut self, amt: uint) { self.inner.consume(amt) }
}

fn extend_sign(val: u64, nbytes: uint) -> i64 {
    let shift = (8 - nbytes) * 8;
    (val << shift) as i64 >> shift
}

/// A trait for objects which are byte-oriented streams. Writers are defined by
/// one method, `write`. This function will block until the provided buffer of
/// bytes has been entirely written, and it will return any failures which occur.
///
/// Another commonly overridden method is the `flush` method for writers such as
/// buffered writers.
///
/// Writers are intended to be composable with one another. Many objects
/// throughout the I/O and related libraries take and provide types which
/// implement the `Writer` trait.
pub trait Writer {
    /// Write the entirety of a given buffer
    ///
    /// # Errors
    ///
    /// If an error happens during the I/O operation, the error is returned as
    /// `Err`. Note that it is considered an error if the entire buffer could
    /// not be written, and if an error is returned then it is unknown how much
    /// data (if any) was actually written.
    fn write(&mut self, buf: &[u8]) -> IoResult<()>;

    /// Flush this output stream, ensuring that all intermediately buffered
    /// contents reach their destination.
    ///
    /// This is by default a no-op and implementers of the `Writer` trait should
    /// decide whether their stream needs to be buffered or not.
    fn flush(&mut self) -> IoResult<()> { Ok(()) }

    /// Writes a formatted string into this writer, returning any error
    /// encountered.
    ///
    /// This method is primarily used to interface with the `format_args!`
    /// macro, but it is rare that this should explicitly be called. The
    /// `write!` macro should be favored to invoke this method instead.
    ///
    /// # Errors
    ///
    /// This function will return any I/O error reported while formatting.
    fn write_fmt(&mut self, fmt: fmt::Arguments) -> IoResult<()> {
        // Create a shim which translates a Writer to a fmt::Writer and saves
        // off I/O errors. instead of discarding them
        struct Adaptor<'a, Sized? T:'a> {
            inner: &'a mut T,
            error: IoResult<()>,
        }

<<<<<<< HEAD
        impl<'a, T: Writer> fmt::Writer for Adaptor<'a, T> {
            fn write_str(&mut self, s: &str) -> fmt::Result {
                match self.inner.write(s.as_bytes()) {
=======
        #[cfg(not(stage0))]
        impl<'a, Sized? T: Writer> fmt::FormatWriter for Adaptor<'a, T> {
            fn write(&mut self, bytes: &[u8]) -> fmt::Result {
                match self.inner.write(bytes) {
                    Ok(()) => Ok(()),
                    Err(e) => {
                        self.error = Err(e);
                        Err(fmt::Error)
                    }
                }
            }
        }

        #[cfg(stage0)]
        impl<'a, T: Writer> fmt::FormatWriter for Adaptor<'a, T> {
            fn write(&mut self, bytes: &[u8]) -> fmt::Result {
                match self.inner.write(bytes) {
>>>>>>> 704ed4c7
                    Ok(()) => Ok(()),
                    Err(e) => {
                        self.error = Err(e);
                        Err(fmt::Error)
                    }
                }
            }
        }

        let mut output = Adaptor { inner: self, error: Ok(()) };
        match fmt::write(&mut output, fmt) {
            Ok(()) => Ok(()),
            Err(..) => output.error
        }
    }


    /// Write a rust string into this sink.
    ///
    /// The bytes written will be the UTF-8 encoded version of the input string.
    /// If other encodings are desired, it is recommended to compose this stream
    /// with another performing the conversion, or to use `write` with a
    /// converted byte-array instead.
    #[inline]
    fn write_str(&mut self, s: &str) -> IoResult<()> {
        self.write(s.as_bytes())
    }

    /// Writes a string into this sink, and then writes a literal newline (`\n`)
    /// byte afterwards. Note that the writing of the newline is *not* atomic in
    /// the sense that the call to `write` is invoked twice (once with the
    /// string and once with a newline character).
    ///
    /// If other encodings or line ending flavors are desired, it is recommended
    /// that the `write` method is used specifically instead.
    #[inline]
    fn write_line(&mut self, s: &str) -> IoResult<()> {
        self.write_str(s).and_then(|()| self.write(&[b'\n']))
    }

    /// Write a single char, encoded as UTF-8.
    #[inline]
    fn write_char(&mut self, c: char) -> IoResult<()> {
        let mut buf = [0u8; 4];
        let n = c.encode_utf8(buf.as_mut_slice()).unwrap_or(0);
        self.write(buf[..n])
    }

    /// Write the result of passing n through `int::to_str_bytes`.
    #[inline]
    fn write_int(&mut self, n: int) -> IoResult<()> {
        write!(self, "{}", n)
    }

    /// Write the result of passing n through `uint::to_str_bytes`.
    #[inline]
    fn write_uint(&mut self, n: uint) -> IoResult<()> {
        write!(self, "{}", n)
    }

    /// Write a little-endian uint (number of bytes depends on system).
    #[inline]
    fn write_le_uint(&mut self, n: uint) -> IoResult<()> {
        extensions::u64_to_le_bytes(n as u64, uint::BYTES, |v| self.write(v))
    }

    /// Write a little-endian int (number of bytes depends on system).
    #[inline]
    fn write_le_int(&mut self, n: int) -> IoResult<()> {
        extensions::u64_to_le_bytes(n as u64, int::BYTES, |v| self.write(v))
    }

    /// Write a big-endian uint (number of bytes depends on system).
    #[inline]
    fn write_be_uint(&mut self, n: uint) -> IoResult<()> {
        extensions::u64_to_be_bytes(n as u64, uint::BYTES, |v| self.write(v))
    }

    /// Write a big-endian int (number of bytes depends on system).
    #[inline]
    fn write_be_int(&mut self, n: int) -> IoResult<()> {
        extensions::u64_to_be_bytes(n as u64, int::BYTES, |v| self.write(v))
    }

    /// Write a big-endian u64 (8 bytes).
    #[inline]
    fn write_be_u64(&mut self, n: u64) -> IoResult<()> {
        extensions::u64_to_be_bytes(n, 8u, |v| self.write(v))
    }

    /// Write a big-endian u32 (4 bytes).
    #[inline]
    fn write_be_u32(&mut self, n: u32) -> IoResult<()> {
        extensions::u64_to_be_bytes(n as u64, 4u, |v| self.write(v))
    }

    /// Write a big-endian u16 (2 bytes).
    #[inline]
    fn write_be_u16(&mut self, n: u16) -> IoResult<()> {
        extensions::u64_to_be_bytes(n as u64, 2u, |v| self.write(v))
    }

    /// Write a big-endian i64 (8 bytes).
    #[inline]
    fn write_be_i64(&mut self, n: i64) -> IoResult<()> {
        extensions::u64_to_be_bytes(n as u64, 8u, |v| self.write(v))
    }

    /// Write a big-endian i32 (4 bytes).
    #[inline]
    fn write_be_i32(&mut self, n: i32) -> IoResult<()> {
        extensions::u64_to_be_bytes(n as u64, 4u, |v| self.write(v))
    }

    /// Write a big-endian i16 (2 bytes).
    #[inline]
    fn write_be_i16(&mut self, n: i16) -> IoResult<()> {
        extensions::u64_to_be_bytes(n as u64, 2u, |v| self.write(v))
    }

    /// Write a big-endian IEEE754 double-precision floating-point (8 bytes).
    #[inline]
    fn write_be_f64(&mut self, f: f64) -> IoResult<()> {
        unsafe {
            self.write_be_u64(transmute(f))
        }
    }

    /// Write a big-endian IEEE754 single-precision floating-point (4 bytes).
    #[inline]
    fn write_be_f32(&mut self, f: f32) -> IoResult<()> {
        unsafe {
            self.write_be_u32(transmute(f))
        }
    }

    /// Write a little-endian u64 (8 bytes).
    #[inline]
    fn write_le_u64(&mut self, n: u64) -> IoResult<()> {
        extensions::u64_to_le_bytes(n, 8u, |v| self.write(v))
    }

    /// Write a little-endian u32 (4 bytes).
    #[inline]
    fn write_le_u32(&mut self, n: u32) -> IoResult<()> {
        extensions::u64_to_le_bytes(n as u64, 4u, |v| self.write(v))
    }

    /// Write a little-endian u16 (2 bytes).
    #[inline]
    fn write_le_u16(&mut self, n: u16) -> IoResult<()> {
        extensions::u64_to_le_bytes(n as u64, 2u, |v| self.write(v))
    }

    /// Write a little-endian i64 (8 bytes).
    #[inline]
    fn write_le_i64(&mut self, n: i64) -> IoResult<()> {
        extensions::u64_to_le_bytes(n as u64, 8u, |v| self.write(v))
    }

    /// Write a little-endian i32 (4 bytes).
    #[inline]
    fn write_le_i32(&mut self, n: i32) -> IoResult<()> {
        extensions::u64_to_le_bytes(n as u64, 4u, |v| self.write(v))
    }

    /// Write a little-endian i16 (2 bytes).
    #[inline]
    fn write_le_i16(&mut self, n: i16) -> IoResult<()> {
        extensions::u64_to_le_bytes(n as u64, 2u, |v| self.write(v))
    }

    /// Write a little-endian IEEE754 double-precision floating-point
    /// (8 bytes).
    #[inline]
    fn write_le_f64(&mut self, f: f64) -> IoResult<()> {
        unsafe {
            self.write_le_u64(transmute(f))
        }
    }

    /// Write a little-endian IEEE754 single-precision floating-point
    /// (4 bytes).
    #[inline]
    fn write_le_f32(&mut self, f: f32) -> IoResult<()> {
        unsafe {
            self.write_le_u32(transmute(f))
        }
    }

    /// Write a u8 (1 byte).
    #[inline]
    fn write_u8(&mut self, n: u8) -> IoResult<()> {
        self.write(&[n])
    }

    /// Write an i8 (1 byte).
    #[inline]
    fn write_i8(&mut self, n: i8) -> IoResult<()> {
        self.write(&[n as u8])
    }
}

/// A writer which can be converted to a RefWriter.
#[deprecated = "use ByRefWriter instead"]
pub trait AsRefWriter {
    /// Creates a wrapper around a mutable reference to the writer.
    ///
    /// This is useful to allow applying wrappers while still
    /// retaining ownership of the original value.
    #[inline]
    fn by_ref<'a>(&'a mut self) -> RefWriter<'a, Self>;
}

#[allow(deprecated)]
impl<T: Writer> AsRefWriter for T {
    fn by_ref<'a>(&'a mut self) -> RefWriter<'a, T> {
        RefWriter { inner: self }
    }
}

/// A writer which can be converted to a RefWriter.
pub trait ByRefWriter {
    /// Creates a wrapper around a mutable reference to the writer.
    ///
    /// This is useful to allow applying wrappers while still
    /// retaining ownership of the original value.
    #[inline]
    fn by_ref<'a>(&'a mut self) -> RefWriter<'a, Self>;
}

impl<T: Writer> ByRefWriter for T {
    fn by_ref<'a>(&'a mut self) -> RefWriter<'a, T> {
        RefWriter { inner: self }
    }
}

impl<'a> Writer for Box<Writer+'a> {
    #[inline]
    fn write(&mut self, buf: &[u8]) -> IoResult<()> {
        (&mut **self).write(buf)
    }

    #[inline]
    fn flush(&mut self) -> IoResult<()> {
        (&mut **self).flush()
    }
}

impl<'a> Writer for &'a mut (Writer+'a) {
    #[inline]
    fn write(&mut self, buf: &[u8]) -> IoResult<()> { (**self).write(buf) }

    #[inline]
    fn flush(&mut self) -> IoResult<()> { (**self).flush() }
}

/// A `RefWriter` is a struct implementing `Writer` which contains a reference
/// to another writer. This is often useful when composing streams.
///
/// # Example
///
/// ```
/// # fn main() {}
/// # fn process_input<R: Reader>(r: R) {}
/// # fn foo () {
/// use std::io::util::TeeReader;
/// use std::io::{stdin, ByRefWriter};
///
/// let mut output = Vec::new();
///
/// {
///     // Don't give ownership of 'output' to the 'tee'. Instead we keep a
///     // handle to it in the outer scope
///     let mut tee = TeeReader::new(stdin(), output.by_ref());
///     process_input(tee);
/// }
///
/// println!("input processed: {}", output);
/// # }
/// ```
pub struct RefWriter<'a, W:'a> {
    /// The underlying writer which this is referencing
    inner: &'a mut W
}

impl<'a, W: Writer> Writer for RefWriter<'a, W> {
    #[inline]
    fn write(&mut self, buf: &[u8]) -> IoResult<()> { self.inner.write(buf) }

    #[inline]
    fn flush(&mut self) -> IoResult<()> { self.inner.flush() }
}


/// A Stream is a readable and a writable object. Data written is typically
/// received by the object which reads receive data from.
pub trait Stream: Reader + Writer { }

impl<T: Reader + Writer> Stream for T {}

/// An iterator that reads a line on each iteration,
/// until `.read_line()` encounters `EndOfFile`.
///
/// # Notes about the Iteration Protocol
///
/// The `Lines` may yield `None` and thus terminate
/// an iteration, but continue to yield elements if iteration
/// is attempted again.
///
/// # Error
///
/// Any error other than `EndOfFile` that is produced by the underlying Reader
/// is returned by the iterator and should be handled by the caller.
pub struct Lines<'r, T:'r> {
    buffer: &'r mut T,
}

impl<'r, T: Buffer> Iterator<IoResult<String>> for Lines<'r, T> {
    fn next(&mut self) -> Option<IoResult<String>> {
        match self.buffer.read_line() {
            Ok(x) => Some(Ok(x)),
            Err(IoError { kind: EndOfFile, ..}) => None,
            Err(y) => Some(Err(y))
        }
    }
}

/// An iterator that reads a utf8-encoded character on each iteration,
/// until `.read_char()` encounters `EndOfFile`.
///
/// # Notes about the Iteration Protocol
///
/// The `Chars` may yield `None` and thus terminate
/// an iteration, but continue to yield elements if iteration
/// is attempted again.
///
/// # Error
///
/// Any error other than `EndOfFile` that is produced by the underlying Reader
/// is returned by the iterator and should be handled by the caller.
pub struct Chars<'r, T:'r> {
    buffer: &'r mut T
}

impl<'r, T: Buffer> Iterator<IoResult<char>> for Chars<'r, T> {
    fn next(&mut self) -> Option<IoResult<char>> {
        match self.buffer.read_char() {
            Ok(x) => Some(Ok(x)),
            Err(IoError { kind: EndOfFile, ..}) => None,
            Err(y) => Some(Err(y))
        }
    }
}

/// A Buffer is a type of reader which has some form of internal buffering to
/// allow certain kinds of reading operations to be more optimized than others.
/// This type extends the `Reader` trait with a few methods that are not
/// possible to reasonably implement with purely a read interface.
pub trait Buffer: Reader {
    /// Fills the internal buffer of this object, returning the buffer contents.
    /// Note that none of the contents will be "read" in the sense that later
    /// calling `read` may return the same contents.
    ///
    /// The `consume` function must be called with the number of bytes that are
    /// consumed from this buffer returned to ensure that the bytes are never
    /// returned twice.
    ///
    /// # Error
    ///
    /// This function will return an I/O error if the underlying reader was
    /// read, but returned an error. Note that it is not an error to return a
    /// 0-length buffer.
    fn fill_buf<'a>(&'a mut self) -> IoResult<&'a [u8]>;

    /// Tells this buffer that `amt` bytes have been consumed from the buffer,
    /// so they should no longer be returned in calls to `read`.
    fn consume(&mut self, amt: uint);

    /// Reads the next line of input, interpreted as a sequence of UTF-8
    /// encoded Unicode codepoints. If a newline is encountered, then the
    /// newline is contained in the returned string.
    ///
    /// # Example
    ///
    /// ```rust
    /// use std::io::BufReader;
    ///
    /// let mut reader = BufReader::new(b"hello\nworld");
    /// assert_eq!("hello\n", &*reader.read_line().unwrap());
    /// ```
    ///
    /// # Error
    ///
    /// This function has the same error semantics as `read_until`:
    ///
    /// * All non-EOF errors will be returned immediately
    /// * If an error is returned previously consumed bytes are lost
    /// * EOF is only returned if no bytes have been read
    /// * Reach EOF may mean that the delimiter is not present in the return
    ///   value
    ///
    /// Additionally, this function can fail if the line of input read is not a
    /// valid UTF-8 sequence of bytes.
    fn read_line(&mut self) -> IoResult<String> {
        self.read_until(b'\n').and_then(|line|
            match String::from_utf8(line) {
                Ok(s)  => Ok(s),
                Err(_) => Err(standard_error(InvalidInput)),
            }
        )
    }

    /// Reads a sequence of bytes leading up to a specified delimiter. Once the
    /// specified byte is encountered, reading ceases and the bytes up to and
    /// including the delimiter are returned.
    ///
    /// # Error
    ///
    /// If any I/O error is encountered other than EOF, the error is immediately
    /// returned. Note that this may discard bytes which have already been read,
    /// and those bytes will *not* be returned. It is recommended to use other
    /// methods if this case is worrying.
    ///
    /// If EOF is encountered, then this function will return EOF if 0 bytes
    /// have been read, otherwise the pending byte buffer is returned. This
    /// is the reason that the byte buffer returned may not always contain the
    /// delimiter.
    fn read_until(&mut self, byte: u8) -> IoResult<Vec<u8>> {
        let mut res = Vec::new();

        let mut used;
        loop {
            {
                let available = match self.fill_buf() {
                    Ok(n) => n,
                    Err(ref e) if res.len() > 0 && e.kind == EndOfFile => {
                        used = 0;
                        break
                    }
                    Err(e) => return Err(e)
                };
                match available.iter().position(|&b| b == byte) {
                    Some(i) => {
                        res.push_all(available[..i + 1]);
                        used = i + 1;
                        break
                    }
                    None => {
                        res.push_all(available);
                        used = available.len();
                    }
                }
            }
            self.consume(used);
        }
        self.consume(used);
        Ok(res)
    }

    /// Reads the next utf8-encoded character from the underlying stream.
    ///
    /// # Error
    ///
    /// If an I/O error occurs, or EOF, then this function will return `Err`.
    /// This function will also return error if the stream does not contain a
    /// valid utf-8 encoded codepoint as the next few bytes in the stream.
    fn read_char(&mut self) -> IoResult<char> {
        let first_byte = try!(self.read_byte());
        let width = unicode::str::utf8_char_width(first_byte);
        if width == 1 { return Ok(first_byte as char) }
        if width == 0 { return Err(standard_error(InvalidInput)) } // not utf8
        let mut buf = [first_byte, 0, 0, 0];
        {
            let mut start = 1;
            while start < width {
                match try!(self.read(buf.slice_mut(start, width))) {
                    n if n == width - start => break,
                    n if n < width - start => { start += n; }
                    _ => return Err(standard_error(InvalidInput)),
                }
            }
        }
        match str::from_utf8(buf[..width]).ok() {
            Some(s) => Ok(s.char_at(0)),
            None => Err(standard_error(InvalidInput))
        }
    }
}

/// Extension methods for the Buffer trait which are included in the prelude.
pub trait BufferPrelude {
    /// Create an iterator that reads a utf8-encoded character on each iteration
    /// until EOF.
    ///
    /// # Error
    ///
    /// Any error other than `EndOfFile` that is produced by the underlying Reader
    /// is returned by the iterator and should be handled by the caller.
    fn chars<'r>(&'r mut self) -> Chars<'r, Self>;

    /// Create an iterator that reads a line on each iteration until EOF.
    ///
    /// # Error
    ///
    /// Any error other than `EndOfFile` that is produced by the underlying Reader
    /// is returned by the iterator and should be handled by the caller.
    fn lines<'r>(&'r mut self) -> Lines<'r, Self>;
}

impl<T: Buffer> BufferPrelude for T {
    fn chars<'r>(&'r mut self) -> Chars<'r, T> {
        Chars { buffer: self }
    }

    fn lines<'r>(&'r mut self) -> Lines<'r, T> {
        Lines { buffer: self }
    }
}

/// When seeking, the resulting cursor is offset from a base by the offset given
/// to the `seek` function. The base used is specified by this enumeration.
#[deriving(Copy)]
pub enum SeekStyle {
    /// Seek from the beginning of the stream
    SeekSet,
    /// Seek from the end of the stream
    SeekEnd,
    /// Seek from the current position
    SeekCur,
}

/// An object implementing `Seek` internally has some form of cursor which can
/// be moved within a stream of bytes. The stream typically has a fixed size,
/// allowing seeking relative to either end.
pub trait Seek {
    /// Return position of file cursor in the stream
    fn tell(&self) -> IoResult<u64>;

    /// Seek to an offset in a stream
    ///
    /// A successful seek clears the EOF indicator. Seeking beyond EOF is
    /// allowed, but seeking before position 0 is not allowed.
    ///
    /// # Errors
    ///
    /// * Seeking to a negative offset is considered an error
    /// * Seeking past the end of the stream does not modify the underlying
    ///   stream, but the next write may cause the previous data to be filled in
    ///   with a bit pattern.
    fn seek(&mut self, pos: i64, style: SeekStyle) -> IoResult<()>;
}

/// A listener is a value that can consume itself to start listening for
/// connections.
///
/// Doing so produces some sort of Acceptor.
pub trait Listener<T, A: Acceptor<T>> {
    /// Spin up the listener and start queuing incoming connections
    ///
    /// # Error
    ///
    /// Returns `Err` if this listener could not be bound to listen for
    /// connections. In all cases, this listener is consumed.
    fn listen(self) -> IoResult<A>;
}

/// An acceptor is a value that presents incoming connections
pub trait Acceptor<T> {
    /// Wait for and accept an incoming connection
    ///
    /// # Error
    ///
    /// Returns `Err` if an I/O error is encountered.
    fn accept(&mut self) -> IoResult<T>;

    /// Create an iterator over incoming connection attempts.
    ///
    /// Note that I/O errors will be yielded by the iterator itself.
    fn incoming<'r>(&'r mut self) -> IncomingConnections<'r, Self> {
        IncomingConnections { inc: self }
    }
}

/// An infinite iterator over incoming connection attempts.
/// Calling `next` will block the task until a connection is attempted.
///
/// Since connection attempts can continue forever, this iterator always returns
/// `Some`. The `Some` contains the `IoResult` representing whether the
/// connection attempt was successful.  A successful connection will be wrapped
/// in `Ok`. A failed connection is represented as an `Err`.
pub struct IncomingConnections<'a, Sized? A:'a> {
    inc: &'a mut A,
}

#[cfg(stage0)]
impl<'a, T, A: Acceptor<T>> Iterator<IoResult<T>> for IncomingConnections<'a, A> {
    fn next(&mut self) -> Option<IoResult<T>> {
        Some(self.inc.accept())
    }
}

#[cfg(not(stage0))]
impl<'a, T, Sized? A: Acceptor<T>> Iterator<IoResult<T>> for IncomingConnections<'a, A> {
    fn next(&mut self) -> Option<IoResult<T>> {
        Some(self.inc.accept())
    }
}

/// Creates a standard error for a commonly used flavor of error. The `detail`
/// field of the returned error will always be `None`.
///
/// # Example
///
/// ```
/// use std::io;
///
/// let eof = io::standard_error(io::EndOfFile);
/// let einval = io::standard_error(io::InvalidInput);
/// ```
pub fn standard_error(kind: IoErrorKind) -> IoError {
    let desc = match kind {
        EndOfFile => "end of file",
        IoUnavailable => "I/O is unavailable",
        InvalidInput => "invalid input",
        OtherIoError => "unknown I/O error",
        FileNotFound => "file not found",
        PermissionDenied => "permission denied",
        ConnectionFailed => "connection failed",
        Closed => "stream is closed",
        ConnectionRefused => "connection refused",
        ConnectionReset => "connection reset",
        ConnectionAborted => "connection aborted",
        NotConnected => "not connected",
        BrokenPipe => "broken pipe",
        PathAlreadyExists => "file already exists",
        PathDoesntExist => "no such file",
        MismatchedFileTypeForOperation => "mismatched file type",
        ResourceUnavailable => "resource unavailable",
        TimedOut => "operation timed out",
        ShortWrite(..) => "short write",
        NoProgress => "no progress",
    };
    IoError {
        kind: kind,
        desc: desc,
        detail: None,
    }
}

/// A mode specifies how a file should be opened or created. These modes are
/// passed to `File::open_mode` and are used to control where the file is
/// positioned when it is initially opened.
#[deriving(Copy, Clone, PartialEq, Eq)]
pub enum FileMode {
    /// Opens a file positioned at the beginning.
    Open,
    /// Opens a file positioned at EOF.
    Append,
    /// Opens a file, truncating it if it already exists.
    Truncate,
}

/// Access permissions with which the file should be opened. `File`s
/// opened with `Read` will return an error if written to.
#[deriving(Copy, Clone, PartialEq, Eq)]
pub enum FileAccess {
    /// Read-only access, requests to write will result in an error
    Read,
    /// Write-only access, requests to read will result in an error
    Write,
    /// Read-write access, no requests are denied by default
    ReadWrite,
}

/// Different kinds of files which can be identified by a call to stat
#[deriving(Copy, PartialEq, Show, Hash, Clone)]
pub enum FileType {
    /// This is a normal file, corresponding to `S_IFREG`
    RegularFile,

    /// This file is a directory, corresponding to `S_IFDIR`
    Directory,

    /// This file is a named pipe, corresponding to `S_IFIFO`
    NamedPipe,

    /// This file is a block device, corresponding to `S_IFBLK`
    BlockSpecial,

    /// This file is a symbolic link to another file, corresponding to `S_IFLNK`
    Symlink,

    /// The type of this file is not recognized as one of the other categories
    Unknown,
}

/// A structure used to describe metadata information about a file. This
/// structure is created through the `stat` method on a `Path`.
///
/// # Example
///
/// ```
/// # use std::io::fs::PathExtensions;
/// # fn main() {}
/// # fn foo() {
/// let info = match Path::new("foo.txt").stat() {
///     Ok(stat) => stat,
///     Err(e) => panic!("couldn't read foo.txt: {}", e),
/// };
///
/// println!("byte size: {}", info.size);
/// # }
/// ```
#[deriving(Copy, Hash)]
pub struct FileStat {
    /// The size of the file, in bytes
    pub size: u64,
    /// The kind of file this path points to (directory, file, pipe, etc.)
    pub kind: FileType,
    /// The file permissions currently on the file
    pub perm: FilePermission,

    // FIXME(#10301): These time fields are pretty useless without an actual
    //                time representation, what are the milliseconds relative
    //                to?

    /// The time that the file was created at, in platform-dependent
    /// milliseconds
    pub created: u64,
    /// The time that this file was last modified, in platform-dependent
    /// milliseconds
    pub modified: u64,
    /// The time that this file was last accessed, in platform-dependent
    /// milliseconds
    pub accessed: u64,

    /// Information returned by stat() which is not guaranteed to be
    /// platform-independent. This information may be useful on some platforms,
    /// but it may have different meanings or no meaning at all on other
    /// platforms.
    ///
    /// Usage of this field is discouraged, but if access is desired then the
    /// fields are located here.
    #[unstable]
    pub unstable: UnstableFileStat,
}

/// This structure represents all of the possible information which can be
/// returned from a `stat` syscall which is not contained in the `FileStat`
/// structure. This information is not necessarily platform independent, and may
/// have different meanings or no meaning at all on some platforms.
#[unstable]
#[deriving(Copy, Hash)]
pub struct UnstableFileStat {
    /// The ID of the device containing the file.
    pub device: u64,
    /// The file serial number.
    pub inode: u64,
    /// The device ID.
    pub rdev: u64,
    /// The number of hard links to this file.
    pub nlink: u64,
    /// The user ID of the file.
    pub uid: u64,
    /// The group ID of the file.
    pub gid: u64,
    /// The optimal block size for I/O.
    pub blksize: u64,
    /// The blocks allocated for this file.
    pub blocks: u64,
    /// User-defined flags for the file.
    pub flags: u64,
    /// The file generation number.
    pub gen: u64,
}

bitflags! {
    #[doc = "A set of permissions for a file or directory is represented"]
    #[doc = "by a set of flags which are or'd together."]
    flags FilePermission: u32 {
        const USER_READ     = 0o400,
        const USER_WRITE    = 0o200,
        const USER_EXECUTE  = 0o100,
        const GROUP_READ    = 0o040,
        const GROUP_WRITE   = 0o020,
        const GROUP_EXECUTE = 0o010,
        const OTHER_READ    = 0o004,
        const OTHER_WRITE   = 0o002,
        const OTHER_EXECUTE = 0o001,

        const USER_RWX  = USER_READ.bits | USER_WRITE.bits | USER_EXECUTE.bits,
        const GROUP_RWX = GROUP_READ.bits | GROUP_WRITE.bits | GROUP_EXECUTE.bits,
        const OTHER_RWX = OTHER_READ.bits | OTHER_WRITE.bits | OTHER_EXECUTE.bits,

        #[doc = "Permissions for user owned files, equivalent to 0644 on"]
        #[doc = "unix-like systems."]
        const USER_FILE = USER_READ.bits | USER_WRITE.bits | GROUP_READ.bits | OTHER_READ.bits,

        #[doc = "Permissions for user owned directories, equivalent to 0755 on"]
        #[doc = "unix-like systems."]
        const USER_DIR  = USER_RWX.bits | GROUP_READ.bits | GROUP_EXECUTE.bits |
                   OTHER_READ.bits | OTHER_EXECUTE.bits,

        #[doc = "Permissions for user owned executables, equivalent to 0755"]
        #[doc = "on unix-like systems."]
        const USER_EXEC = USER_DIR.bits,

        #[doc = "All possible permissions enabled."]
        const ALL_PERMISSIONS = USER_RWX.bits | GROUP_RWX.bits | OTHER_RWX.bits,

        // Deprecated names
        #[allow(non_upper_case_globals)]
        #[deprecated = "use USER_READ instead"]
        const UserRead     = USER_READ.bits,
        #[allow(non_upper_case_globals)]
        #[deprecated = "use USER_WRITE instead"]
        const UserWrite    = USER_WRITE.bits,
        #[allow(non_upper_case_globals)]
        #[deprecated = "use USER_EXECUTE instead"]
        const UserExecute  = USER_EXECUTE.bits,
        #[allow(non_upper_case_globals)]
        #[deprecated = "use GROUP_READ instead"]
        const GroupRead    = GROUP_READ.bits,
        #[allow(non_upper_case_globals)]
        #[deprecated = "use GROUP_WRITE instead"]
        const GroupWrite   = GROUP_WRITE.bits,
        #[allow(non_upper_case_globals)]
        #[deprecated = "use GROUP_EXECUTE instead"]
        const GroupExecute = GROUP_EXECUTE.bits,
        #[allow(non_upper_case_globals)]
        #[deprecated = "use OTHER_READ instead"]
        const OtherRead    = OTHER_READ.bits,
        #[allow(non_upper_case_globals)]
        #[deprecated = "use OTHER_WRITE instead"]
        const OtherWrite   = OTHER_WRITE.bits,
        #[allow(non_upper_case_globals)]
        #[deprecated = "use OTHER_EXECUTE instead"]
        const OtherExecute = OTHER_EXECUTE.bits,

        #[allow(non_upper_case_globals)]
        #[deprecated = "use USER_RWX instead"]
        const UserRWX  = USER_RWX.bits,
        #[allow(non_upper_case_globals)]
        #[deprecated = "use GROUP_RWX instead"]
        const GroupRWX = GROUP_RWX.bits,
        #[allow(non_upper_case_globals)]
        #[deprecated = "use OTHER_RWX instead"]
        const OtherRWX = OTHER_RWX.bits,

        #[doc = "Deprecated: use `USER_FILE` instead."]
        #[allow(non_upper_case_globals)]
        #[deprecated = "use USER_FILE instead"]
        const UserFile = USER_FILE.bits,

        #[doc = "Deprecated: use `USER_DIR` instead."]
        #[allow(non_upper_case_globals)]
        #[deprecated = "use USER_DIR instead"]
        const UserDir  = USER_DIR.bits,
        #[doc = "Deprecated: use `USER_EXEC` instead."]
        #[allow(non_upper_case_globals)]
        #[deprecated = "use USER_EXEC instead"]
        const UserExec = USER_EXEC.bits,

        #[doc = "Deprecated: use `ALL_PERMISSIONS` instead"]
        #[allow(non_upper_case_globals)]
        #[deprecated = "use ALL_PERMISSIONS instead"]
        const AllPermissions = ALL_PERMISSIONS.bits,
    }
}


#[stable]
impl Default for FilePermission {
    #[stable]
    #[inline]
    fn default() -> FilePermission { FilePermission::empty() }
}

impl fmt::Show for FilePermission {
    fn fmt(&self, f: &mut fmt::Formatter) -> fmt::Result {
        write!(f, "{:04o}", self.bits)
    }
}

#[cfg(test)]
mod tests {
    use self::BadReaderBehavior::*;
    use super::{IoResult, MemReader, NoProgress, InvalidInput};
    use prelude::v1::*;
    use uint;

    #[deriving(Clone, PartialEq, Show)]
    enum BadReaderBehavior {
        GoodBehavior(uint),
        BadBehavior(uint)
    }

    struct BadReader<T> {
        r: T,
        behavior: Vec<BadReaderBehavior>,
    }

    impl<T: Reader> BadReader<T> {
        fn new(r: T, behavior: Vec<BadReaderBehavior>) -> BadReader<T> {
            BadReader { behavior: behavior, r: r }
        }
    }

    impl<T: Reader> Reader for BadReader<T> {
        fn read(&mut self, buf: &mut [u8]) -> IoResult<uint> {
            let BadReader { ref mut behavior, ref mut r } = *self;
            loop {
                if behavior.is_empty() {
                    // fall back on good
                    return r.read(buf);
                }
                match behavior.as_mut_slice()[0] {
                    GoodBehavior(0) => (),
                    GoodBehavior(ref mut x) => {
                        *x -= 1;
                        return r.read(buf);
                    }
                    BadBehavior(0) => (),
                    BadBehavior(ref mut x) => {
                        *x -= 1;
                        return Ok(0);
                    }
                };
                behavior.remove(0);
            }
        }
    }

    #[test]
    fn test_read_at_least() {
        let mut r = BadReader::new(MemReader::new(b"hello, world!".to_vec()),
                                   vec![GoodBehavior(uint::MAX)]);
        let buf = &mut [0u8; 5];
        assert!(r.read_at_least(1, buf).unwrap() >= 1);
        assert!(r.read_exact(5).unwrap().len() == 5); // read_exact uses read_at_least
        assert!(r.read_at_least(0, buf).is_ok());

        let mut r = BadReader::new(MemReader::new(b"hello, world!".to_vec()),
                                   vec![BadBehavior(50), GoodBehavior(uint::MAX)]);
        assert!(r.read_at_least(1, buf).unwrap() >= 1);

        let mut r = BadReader::new(MemReader::new(b"hello, world!".to_vec()),
                                   vec![BadBehavior(1), GoodBehavior(1),
                                        BadBehavior(50), GoodBehavior(uint::MAX)]);
        assert!(r.read_at_least(1, buf).unwrap() >= 1);
        assert!(r.read_at_least(1, buf).unwrap() >= 1);

        let mut r = BadReader::new(MemReader::new(b"hello, world!".to_vec()),
                                   vec![BadBehavior(uint::MAX)]);
        assert_eq!(r.read_at_least(1, buf).unwrap_err().kind, NoProgress);

        let mut r = MemReader::new(b"hello, world!".to_vec());
        assert_eq!(r.read_at_least(5, buf).unwrap(), 5);
        assert_eq!(r.read_at_least(6, buf).unwrap_err().kind, InvalidInput);
    }

    #[test]
    fn test_push_at_least() {
        let mut r = BadReader::new(MemReader::new(b"hello, world!".to_vec()),
                                   vec![GoodBehavior(uint::MAX)]);
        let mut buf = Vec::new();
        assert!(r.push_at_least(1, 5, &mut buf).unwrap() >= 1);
        assert!(r.push_at_least(0, 5, &mut buf).is_ok());

        let mut r = BadReader::new(MemReader::new(b"hello, world!".to_vec()),
                                   vec![BadBehavior(50), GoodBehavior(uint::MAX)]);
        assert!(r.push_at_least(1, 5, &mut buf).unwrap() >= 1);

        let mut r = BadReader::new(MemReader::new(b"hello, world!".to_vec()),
                                   vec![BadBehavior(1), GoodBehavior(1),
                                        BadBehavior(50), GoodBehavior(uint::MAX)]);
        assert!(r.push_at_least(1, 5, &mut buf).unwrap() >= 1);
        assert!(r.push_at_least(1, 5, &mut buf).unwrap() >= 1);

        let mut r = BadReader::new(MemReader::new(b"hello, world!".to_vec()),
                                   vec![BadBehavior(uint::MAX)]);
        assert_eq!(r.push_at_least(1, 5, &mut buf).unwrap_err().kind, NoProgress);

        let mut r = MemReader::new(b"hello, world!".to_vec());
        assert_eq!(r.push_at_least(5, 1, &mut buf).unwrap_err().kind, InvalidInput);
    }

    #[test]
    fn test_show() {
        use super::*;

        assert_eq!(format!("{}", USER_READ), "0400");
        assert_eq!(format!("{}", USER_FILE), "0644");
        assert_eq!(format!("{}", USER_EXEC), "0755");
        assert_eq!(format!("{}", USER_RWX),  "0700");
        assert_eq!(format!("{}", GROUP_RWX), "0070");
        assert_eq!(format!("{}", OTHER_RWX), "0007");
        assert_eq!(format!("{}", ALL_PERMISSIONS), "0777");
        assert_eq!(format!("{}", USER_READ | USER_WRITE | OTHER_WRITE), "0602");
    }

    fn _ensure_buffer_is_object_safe<T: Buffer>(x: &T) -> &Buffer {
        x as &Buffer
    }
}<|MERGE_RESOLUTION|>--- conflicted
+++ resolved
@@ -1036,15 +1036,10 @@
             error: IoResult<()>,
         }
 
-<<<<<<< HEAD
-        impl<'a, T: Writer> fmt::Writer for Adaptor<'a, T> {
+        #[cfg(not(stage0))]
+        impl<'a, Sized? T: Writer> fmt::Writer for Adaptor<'a, T> {
             fn write_str(&mut self, s: &str) -> fmt::Result {
                 match self.inner.write(s.as_bytes()) {
-=======
-        #[cfg(not(stage0))]
-        impl<'a, Sized? T: Writer> fmt::FormatWriter for Adaptor<'a, T> {
-            fn write(&mut self, bytes: &[u8]) -> fmt::Result {
-                match self.inner.write(bytes) {
                     Ok(()) => Ok(()),
                     Err(e) => {
                         self.error = Err(e);
@@ -1055,10 +1050,9 @@
         }
 
         #[cfg(stage0)]
-        impl<'a, T: Writer> fmt::FormatWriter for Adaptor<'a, T> {
-            fn write(&mut self, bytes: &[u8]) -> fmt::Result {
-                match self.inner.write(bytes) {
->>>>>>> 704ed4c7
+        impl<'a, T: Writer> fmt::Writer for Adaptor<'a, T> {
+            fn write_str(&mut self, s: &str) -> fmt::Result {
+                match self.inner.write(s.as_bytes()) {
                     Ok(()) => Ok(()),
                     Err(e) => {
                         self.error = Err(e);
